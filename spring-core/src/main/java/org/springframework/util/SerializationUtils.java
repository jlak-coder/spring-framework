--- conflicted
+++ resolved
@@ -27,27 +27,17 @@
 
 /**
  * Static utilities for serialization and deserialization using
-<<<<<<< HEAD
  * <a href="https://docs.oracle.com/en/java/javase/17/docs/specs/serialization/"
  * target="_blank">Java Object Serialization</a>.
  *
- * <p>These utilities should be used with caution. See
-=======
- * <a href="https://docs.oracle.com/javase/8/docs/technotes/guides/serialization/"
- * target="_blank">Java Object Serialization</a>.
- *
  * <p><strong>WARNING</strong>: These utilities should be used with caution. See
->>>>>>> 3811cd4c
  * <a href="https://www.oracle.com/java/technologies/javase/seccodeguide.html#8"
  * target="_blank">Secure Coding Guidelines for the Java Programming Language</a>
  * for details.
  *
  * @author Dave Syer
  * @author Loïc Ledoyen
-<<<<<<< HEAD
-=======
  * @author Sam Brannen
->>>>>>> 3811cd4c
  * @since 3.0.5
  */
 public abstract class SerializationUtils {
@@ -75,12 +65,6 @@
 
 	/**
 	 * Deserialize the byte array into an object.
-	 * <p><strong>WARNING</strong>: This utility will be deprecated in Spring
-	 * Framework 6.0 since it uses Java Object Serialization, which allows arbitrary
-	 * code to be run and is known for being the source of many Remote Code Execution
-	 * (RCE) vulnerabilities. Prefer the use of an external tool (that serializes
-	 * to JSON, XML, or any other format) which is regularly checked and updated
-	 * for not allowing RCE.
 	 * @param bytes a serialized object
 	 * @return the result of deserializing the bytes
 	 * @deprecated This utility uses Java Object Serialization, which allows
